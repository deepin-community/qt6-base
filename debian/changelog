--- conflicted
+++ resolved
@@ -1,15 +1,9 @@
 qt6-base (6.8.0+dfsg-0deepin9) unstable; urgency=medium
-<<<<<<< HEAD
 
   * Add xcb private headers
+  * feat: add sw64 support.
 
  -- Cryolitia <cryolitia@deepin.org>  Thu, 03 Jul 2025 17:54:59 +0800
-=======
-  
-  * feat: add sw64 support.
-
- -- hudeng <hudeng@deepin.org>  Wed, 04 Jun 2025 16:05:45 +0800
->>>>>>> 108c041e
 
 qt6-base (6.8.0+dfsg-0deepin8) unstable; urgency=medium
 
